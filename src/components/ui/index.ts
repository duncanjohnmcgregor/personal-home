--- conflicted
+++ resolved
@@ -84,10 +84,6 @@
 export { LoadingSpinner } from "./loading-spinner"
 export { ErrorMessage } from "./error-message"
 export { EmptyState } from "./empty-state"
-<<<<<<< HEAD
 export { Badge, badgeVariants } from "./badge"
 export { Textarea } from "./textarea"
-export { Switch } from "./switch"
-=======
-export { Badge, badgeVariants } from "./badge"
->>>>>>> 298ff09e
+export { Switch } from "./switch"