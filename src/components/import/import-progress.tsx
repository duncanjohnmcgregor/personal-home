--- conflicted
+++ resolved
@@ -3,12 +3,8 @@
 import { Card, CardContent } from '@/components/ui/card'
 import { Badge } from '@/components/ui/badge'
 import { LoadingSpinner } from '@/components/ui/loading-spinner'
-<<<<<<< HEAD
-import { CheckCircle, XCircle, Clock, Download } from 'lucide-react'
+import { CheckCircle, XCircle, Clock, Download, Pause } from 'lucide-react'
 import { cn } from '@/lib/utils'
-=======
-import { CheckCircle, XCircle, Clock, Download, Pause } from 'lucide-react'
->>>>>>> 4dd5106a
 
 interface ImportJob {
   id: string
@@ -22,12 +18,7 @@
 
 interface ImportProgressProps {
   job: ImportJob
-<<<<<<< HEAD
-  compact?: boolean
-}
-
-export function ImportProgress({ job, compact = false }: ImportProgressProps) {
-=======
+
   isCurrentJob?: boolean
   queuePosition?: number
 }
@@ -37,7 +28,7 @@
   isCurrentJob = false,
   queuePosition
 }: ImportProgressProps) {
->>>>>>> 4dd5106a
+
   const progress = job.totalTracks > 0 ? (job.importedTracks / job.totalTracks) * 100 : 0
 
   const getStatusIcon = () => {
@@ -137,11 +128,7 @@
                 <span className="text-muted-foreground">Progress</span>
                 <span className="font-medium">{Math.round(progress)}%</span>
               </div>
-<<<<<<< HEAD
-              <div className="import-progress-bar h-2">
-                <div
-                  className="import-progress-fill h-2 rounded-full"
-=======
+
               <div className="w-full bg-secondary rounded-full h-2.5 overflow-hidden">
                 <div
                   className={`h-2.5 rounded-full transition-all duration-500 ease-out ${
@@ -151,7 +138,7 @@
                         ? 'bg-blue-500 animate-pulse' 
                         : 'bg-primary'
                   }`}
->>>>>>> 4dd5106a
+                  
                   style={{ width: `${progress}%` }}
                 />
               </div>
