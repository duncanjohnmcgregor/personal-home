--- conflicted
+++ resolved
@@ -1,12 +1,9 @@
 'use client'
 
-<<<<<<< HEAD
-import { useState } from 'react'
-import { Card, CardContent } from '@/components/ui/card'
-=======
+
 import React, { useState } from 'react'
 import { Card, CardContent, CardHeader, CardTitle } from '@/components/ui/card'
->>>>>>> 4dd5106a
+
 import { Button } from '@/components/ui/button'
 import { Badge } from '@/components/ui/badge'
 import { LoadingSpinner } from '@/components/ui/loading-spinner'
@@ -74,17 +71,10 @@
 
   return (
     <Card 
-<<<<<<< HEAD
-      className={cn(
-        "playlist-card-compact",
-        selected && "selected",
-        importing && "opacity-50 pointer-events-none"
-      )}
-=======
       className={`relative cursor-pointer transition-all duration-200 hover:shadow-md ${
         selected ? 'ring-2 ring-primary' : ''
       } ${importing ? 'opacity-50' : ''} ${queued ? 'ring-2 ring-yellow-500 bg-yellow-50 dark:bg-yellow-950/20' : ''}`}
->>>>>>> 4dd5106a
+
       onClick={handleCardClick}
     >
       {(importing || queued) && (
@@ -105,68 +95,6 @@
         </div>
       )}
 
-<<<<<<< HEAD
-      <CardContent className="p-3">
-        <div className="flex items-center gap-3">
-          {/* Checkbox */}
-          <Checkbox
-            checked={selected}
-            onCheckedChange={handleCheckboxChange}
-            disabled={importing}
-            onClick={(e) => e.stopPropagation()}
-            className="flex-shrink-0"
-          />
-
-          {/* Playlist Image */}
-          <div className="playlist-image-compact">
-            {playlistImage && !imageError ? (
-              <Image
-                src={playlistImage}
-                alt={playlist.name}
-                fill
-                className="object-cover"
-                onError={() => setImageError(true)}
-              />
-            ) : (
-              <div className="flex items-center justify-center h-full">
-                <Music className="w-5 h-5 text-muted-foreground" />
-              </div>
-            )}
-          </div>
-
-          {/* Playlist Info */}
-          <div className="playlist-info-compact">
-            <h4 className="playlist-title-compact" title={playlist.name}>
-              {playlist.name}
-            </h4>
-            <div className="playlist-meta-compact">
-              <span>by {playlist.owner.display_name}</span>
-              <span className="mx-1">•</span>
-              <span>{trackCount} track{trackCount !== 1 ? 's' : ''}</span>
-            </div>
-
-            {/* Badges */}
-            <div className="flex items-center gap-1 mt-1">
-              {playlist.collaborative && (
-                <Badge variant="secondary" className="text-[10px] h-4 px-1">
-                  <Users className="w-2.5 h-2.5 mr-0.5" />
-                  Collab
-                </Badge>
-              )}
-              <Badge variant="outline" className="text-[10px] h-4 px-1">
-                {playlist.public ? (
-                  <>
-                    <Globe className="w-2.5 h-2.5 mr-0.5" />
-                    Public
-                  </>
-                ) : (
-                  <>
-                    <Lock className="w-2.5 h-2.5 mr-0.5" />
-                    Private
-                  </>
-                )}
-              </Badge>
-=======
       <CardHeader className="pb-2 space-y-1">
         <div className="flex items-start justify-between gap-2">
           <div className="flex items-start space-x-2 flex-1 min-w-0">
@@ -184,7 +112,7 @@
               <p className="text-xs text-muted-foreground line-clamp-1">
                 by {playlist.owner.display_name}
               </p>
->>>>>>> 4dd5106a
+
             </div>
           </div>
 
@@ -193,15 +121,6 @@
             href={playlist.external_urls.spotify}
             target="_blank"
             rel="noopener noreferrer"
-<<<<<<< HEAD
-            className="flex-shrink-0 p-1.5 hover:bg-muted rounded-sm transition-colors opacity-0 group-hover:opacity-100"
-            onClick={(e) => e.stopPropagation()}
-            title="Open in Spotify"
-          >
-            <ExternalLink className="w-3.5 h-3.5" />
-          </a>
-        </div>
-=======
             className="p-1 hover:bg-muted rounded-sm transition-colors flex-shrink-0"
             onClick={(e) => e.stopPropagation()}
             title="Open in Spotify"
@@ -258,7 +177,6 @@
             </Badge>
           </div>
         </div>
->>>>>>> 4dd5106a
       </CardContent>
     </Card>
   )
