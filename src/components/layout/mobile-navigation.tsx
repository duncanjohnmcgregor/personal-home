"use client"

import Link from "next/link"
import { usePathname } from "next/navigation"
import { 
  Home, 
  Music, 
  Download, 
  Link as LinkIcon
} from "lucide-react"
import { cn } from "@/lib/utils"

const mobileNavItems = [
  {
    title: "Home",
    href: "/dashboard",
    icon: Home,
  },
  {
    title: "Playlists",
    href: "/dashboard/playlists",
    icon: Music,
  },
  {
    title: "Import",
    href: "/dashboard/import/spotify",
    icon: Download,
  },
  {
    title: "Connect",
    href: "/dashboard/connect",
    icon: LinkIcon,
  },
]

export function MobileNavigation() {
  const pathname = usePathname()

  return (
<<<<<<< HEAD
    <div className="lg:hidden fixed bottom-0 left-0 right-0 z-50 border-t bg-background/95 backdrop-blur supports-[backdrop-filter]:bg-background/60 safe-area-inset-bottom">
      <div className="grid grid-cols-5 gap-1 px-2 py-3">
=======
    <div className="lg:hidden fixed bottom-0 left-0 right-0 z-50 border-t bg-background/95 backdrop-blur supports-[backdrop-filter]:bg-background/60">
      <div className="grid grid-cols-4 gap-1 p-2">
>>>>>>> 35a9fd31
        {mobileNavItems.map((item) => {
          const isActive = pathname === item.href
          const Icon = item.icon
          
          return (
            <Link
              key={item.href}
              href={item.href}
              className={cn(
                "flex flex-col items-center justify-center py-2 px-1 text-xs transition-colors rounded-lg",
                isActive 
                  ? "text-foreground font-medium bg-primary/10" 
                  : "text-muted-foreground hover:text-foreground hover:bg-muted"
              )}
            >
              <Icon className={cn("h-5 w-5 mb-1", isActive && "text-primary")} />
              <span className="text-[10px] leading-tight">{item.title}</span>
            </Link>
          )
        })}
      </div>
    </div>
  )
}<|MERGE_RESOLUTION|>--- conflicted
+++ resolved
@@ -37,13 +37,8 @@
   const pathname = usePathname()
 
   return (
-<<<<<<< HEAD
     <div className="lg:hidden fixed bottom-0 left-0 right-0 z-50 border-t bg-background/95 backdrop-blur supports-[backdrop-filter]:bg-background/60 safe-area-inset-bottom">
       <div className="grid grid-cols-5 gap-1 px-2 py-3">
-=======
-    <div className="lg:hidden fixed bottom-0 left-0 right-0 z-50 border-t bg-background/95 backdrop-blur supports-[backdrop-filter]:bg-background/60">
-      <div className="grid grid-cols-4 gap-1 p-2">
->>>>>>> 35a9fd31
         {mobileNavItems.map((item) => {
           const isActive = pathname === item.href
           const Icon = item.icon
